---
subcategory: "Route 53 Resolver"
layout: "aws"
page_title: "AWS: aws_route53_resolver_endpoint"
description: |-
    Provides details about a specific Route 53 Resolver Endpoint
---

# Data Source: aws_route53_resolver_endpoint

`aws_route53_resolver_endpoint` provides details about a specific Route53 Resolver Endpoint.

This data source allows to find a list of IPaddresses associated with a specific Route53 Resolver Endpoint.

## Example Usage

```terraform
data "aws_route53_resolver_endpoint" "example" {
  resolver_endpoint_id = "rslvr-in-1abc2345ef678g91h"
}
```

```terraform
data "aws_route53_resolver_endpoint" "example" {
  filter {
    name   = "NAME"
    values = ["MyResolverExampleName"]
  }
}
```

## Argument Reference

* `resolver_endpoint_id` - (Optional) ID of the Route53 Resolver Endpoint.
* `filter` - (Optional) One or more name/value pairs to use as filters. There are
several valid keys, for a full reference, check out
[Route53resolver Filter value in the AWS API reference][1].

In addition to all arguments above, the following attributes are exported:

* `arn` - Computed ARN of the Route53 Resolver Endpoint.
* `direction` - Direction of the queries to or from the Resolver Endpoint .
* `ip_addresses` - List of IPaddresses that have been associated with the Resolver Endpoint.
<<<<<<< HEAD
* `resolver_endpoint_type` - The Resolver endpoint IP address type.
=======
* `protocols` - The protocols used by Resolver endpoint.
>>>>>>> 56d40c5d
* `status` - Current status of the Resolver Endpoint.
* `vpc_id` - ID of the Host VPC that the Resolver Endpoint resides in.

[1]: https://docs.aws.amazon.com/Route53/latest/APIReference/API_route53resolver_Filter.html<|MERGE_RESOLUTION|>--- conflicted
+++ resolved
@@ -41,11 +41,8 @@
 * `arn` - Computed ARN of the Route53 Resolver Endpoint.
 * `direction` - Direction of the queries to or from the Resolver Endpoint .
 * `ip_addresses` - List of IPaddresses that have been associated with the Resolver Endpoint.
-<<<<<<< HEAD
+* `protocols` - The protocols used by the Resolver endpoint.
 * `resolver_endpoint_type` - The Resolver endpoint IP address type.
-=======
-* `protocols` - The protocols used by Resolver endpoint.
->>>>>>> 56d40c5d
 * `status` - Current status of the Resolver Endpoint.
 * `vpc_id` - ID of the Host VPC that the Resolver Endpoint resides in.
 
