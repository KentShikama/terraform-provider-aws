--- conflicted
+++ resolved
@@ -99,8 +99,6 @@
 	})
 }
 
-<<<<<<< HEAD
-=======
 // RetryUntilEqual retries the specified function until it returns a value equal to `t`.
 func RetryUntilEqual[T comparable](ctx context.Context, timeout time.Duration, t T, f func() (T, error)) (T, error) {
 	var output T
@@ -137,7 +135,6 @@
 	return output, nil
 }
 
->>>>>>> 7b8c2f0f
 // RetryWhenHTTPStatusCodeEquals retries the specified function when it returns one of the specified HTTP status codes.
 func RetryWhenHTTPStatusCodeEquals(ctx context.Context, timeout time.Duration, f func() (interface{}, error), statusCodes ...int) (interface{}, error) { // nosemgrep:ci.aws-in-func-name
 	return RetryWhen(ctx, timeout, f, func(err error) (bool, error) {
