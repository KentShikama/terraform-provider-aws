package lightsail_test

import (
	"context"
	"errors"
	"fmt"
	"regexp"
	"testing"
	"time"

	"github.com/aws/aws-sdk-go/aws"
	"github.com/aws/aws-sdk-go/service/lightsail"
	sdkacctest "github.com/hashicorp/terraform-plugin-sdk/v2/helper/acctest"
	"github.com/hashicorp/terraform-plugin-sdk/v2/helper/resource"
	"github.com/hashicorp/terraform-plugin-sdk/v2/terraform"
	"github.com/hashicorp/terraform-provider-aws/internal/acctest"
	"github.com/hashicorp/terraform-provider-aws/internal/conns"
	"github.com/hashicorp/terraform-provider-aws/internal/create"
	tflightsail "github.com/hashicorp/terraform-provider-aws/internal/service/lightsail"
	"github.com/hashicorp/terraform-provider-aws/internal/tfresource"
	"github.com/hashicorp/terraform-provider-aws/names"
)

func TestAccLightsailCertificate_basic(t *testing.T) {
	ctx := acctest.Context(t)
	var certificate lightsail.Certificate
	resourceName := "aws_lightsail_certificate.test"
	rName := sdkacctest.RandomWithPrefix(acctest.ResourcePrefix)
	domainName := acctest.ACMCertificateRandomSubDomain(acctest.RandomDomainName())

	resource.ParallelTest(t, resource.TestCase{
		PreCheck: func() {
<<<<<<< HEAD
			acctest.PreCheck(ctx, t)
			acctest.PreCheckPartitionHasService(lightsail.EndpointsID, t)
=======
			acctest.PreCheck(t)
			acctest.PreCheckPartitionHasService(t, lightsail.EndpointsID)
>>>>>>> 78d002fe
			testAccPreCheck(ctx, t)
		},
		ErrorCheck:               acctest.ErrorCheck(t, lightsail.EndpointsID),
		ProtoV5ProviderFactories: acctest.ProtoV5ProviderFactories,
		CheckDestroy:             testAccCheckCertificateDestroy(ctx),
		Steps: []resource.TestStep{
			{
				Config: testAccCertificateConfig_basic(rName, domainName),
				Check: resource.ComposeAggregateTestCheckFunc(
					testAccCheckCertificateExists(ctx, resourceName, &certificate),
					acctest.MatchResourceAttrRegionalARN(resourceName, "arn", "lightsail", regexp.MustCompile(`Certificate/.+`)),
					resource.TestCheckResourceAttr(resourceName, "name", rName),
					resource.TestCheckResourceAttr(resourceName, "domain_name", domainName),
					resource.TestCheckResourceAttr(resourceName, "subject_alternative_names.#", "1"),
					resource.TestCheckTypeSetElemAttr(resourceName, "subject_alternative_names.*", domainName),
					// When using a .test domain, Domain Validation Records are not returned
					resource.TestCheckResourceAttr(resourceName, "domain_validation_options.#", "0"),
					resource.TestCheckResourceAttrSet(resourceName, "created_at"),
					resource.TestCheckResourceAttr(resourceName, "tags.%", "0"),
				),
			},
		},
	})
}

func TestAccLightsailCertificate_subjectAlternativeNames(t *testing.T) {
	ctx := acctest.Context(t)
	var certificate lightsail.Certificate
	resourceName := "aws_lightsail_certificate.test"
	rName := sdkacctest.RandomWithPrefix(acctest.ResourcePrefix)
	domainName := acctest.ACMCertificateRandomSubDomain(acctest.RandomDomainName())
	subjectAlternativeName := acctest.ACMCertificateRandomSubDomain(acctest.RandomDomainName())

	resource.ParallelTest(t, resource.TestCase{
		PreCheck: func() {
<<<<<<< HEAD
			acctest.PreCheck(ctx, t)
			acctest.PreCheckPartitionHasService(lightsail.EndpointsID, t)
=======
			acctest.PreCheck(t)
			acctest.PreCheckPartitionHasService(t, lightsail.EndpointsID)
>>>>>>> 78d002fe
			testAccPreCheck(ctx, t)
		},
		ErrorCheck:               acctest.ErrorCheck(t, lightsail.EndpointsID),
		ProtoV5ProviderFactories: acctest.ProtoV5ProviderFactories,
		CheckDestroy:             testAccCheckCertificateDestroy(ctx),
		Steps: []resource.TestStep{
			{
				Config: testAccCertificateConfig_subjectAlternativeNames(rName, domainName, subjectAlternativeName),
				Check: resource.ComposeAggregateTestCheckFunc(
					testAccCheckCertificateExists(ctx, resourceName, &certificate),
					resource.TestCheckResourceAttr(resourceName, "subject_alternative_names.#", "2"),
					resource.TestCheckTypeSetElemAttr(resourceName, "subject_alternative_names.*", subjectAlternativeName),
					resource.TestCheckTypeSetElemAttr(resourceName, "subject_alternative_names.*", domainName),
				),
			},
		},
	})
}

func TestAccLightsailCertificate_DomainValidationOptions(t *testing.T) {
	ctx := acctest.Context(t)
	var certificate lightsail.Certificate
	resourceName := "aws_lightsail_certificate.test"
	rName := sdkacctest.RandomWithPrefix(acctest.ResourcePrefix)
	// Lightsail will only return Domain Validation Options when using a non-test domain.
	// We need to provide a non-test domain in order to test these values.
	domainName := fmt.Sprintf("%s.com", acctest.ResourcePrefix)
	subjectAlternativeName := fmt.Sprintf("%s.com", acctest.ResourcePrefix)

	resource.ParallelTest(t, resource.TestCase{
		PreCheck: func() {
<<<<<<< HEAD
			acctest.PreCheck(ctx, t)
			acctest.PreCheckPartitionHasService(lightsail.EndpointsID, t)
=======
			acctest.PreCheck(t)
			acctest.PreCheckPartitionHasService(t, lightsail.EndpointsID)
>>>>>>> 78d002fe
			testAccPreCheck(ctx, t)
		},
		ErrorCheck:               acctest.ErrorCheck(t, lightsail.EndpointsID),
		ProtoV5ProviderFactories: acctest.ProtoV5ProviderFactories,
		CheckDestroy:             testAccCheckCertificateDestroy(ctx),
		Steps: []resource.TestStep{
			{
				Config: testAccCertificateConfig_subjectAlternativeNames(rName, domainName, subjectAlternativeName),
				Check: resource.ComposeAggregateTestCheckFunc(
					testAccCheckCertificateExists(ctx, resourceName, &certificate),
					resource.TestCheckTypeSetElemNestedAttrs(resourceName, "domain_validation_options.*", map[string]string{
						"domain_name":          domainName,
						"resource_record_type": "CNAME",
					}),
					resource.TestCheckTypeSetElemNestedAttrs(resourceName, "domain_validation_options.*", map[string]string{
						"domain_name":          subjectAlternativeName,
						"resource_record_type": "CNAME",
					}),
				),
			},
		},
	})
}

func TestAccLightsailCertificate_tags(t *testing.T) {
	ctx := acctest.Context(t)
	var certificate lightsail.Certificate
	resourceName := "aws_lightsail_certificate.test"
	rName := sdkacctest.RandomWithPrefix(acctest.ResourcePrefix)
	domainName := acctest.ACMCertificateRandomSubDomain(acctest.RandomDomainName())

	resource.ParallelTest(t, resource.TestCase{
		PreCheck: func() {
<<<<<<< HEAD
			acctest.PreCheck(ctx, t)
			acctest.PreCheckPartitionHasService(lightsail.EndpointsID, t)
=======
			acctest.PreCheck(t)
			acctest.PreCheckPartitionHasService(t, lightsail.EndpointsID)
>>>>>>> 78d002fe
			testAccPreCheck(ctx, t)
		},
		ErrorCheck:               acctest.ErrorCheck(t, lightsail.EndpointsID),
		ProtoV5ProviderFactories: acctest.ProtoV5ProviderFactories,
		CheckDestroy:             testAccCheckCertificateDestroy(ctx),
		Steps: []resource.TestStep{
			{
				Config: testAccCertificateConfig_tags1(rName, domainName, "key1", "value1"),
				Check: resource.ComposeTestCheckFunc(
					testAccCheckCertificateExists(ctx, resourceName, &certificate),
					resource.TestCheckResourceAttr(resourceName, "tags.%", "1"),
					resource.TestCheckResourceAttr(resourceName, "tags.key1", "value1"),
				),
			},
			{
				ResourceName:      resourceName,
				ImportState:       true,
				ImportStateVerify: true,
			},
			{
				Config: testAccCertificateConfig_tags2(rName, domainName, "key1", "value1updated", "key2", "value2"),
				Check: resource.ComposeTestCheckFunc(
					testAccCheckCertificateExists(ctx, resourceName, &certificate),
					resource.TestCheckResourceAttr(resourceName, "tags.%", "2"),
					resource.TestCheckResourceAttr(resourceName, "tags.key1", "value1updated"),
					resource.TestCheckResourceAttr(resourceName, "tags.key2", "value2"),
				),
			},
			{
				Config: testAccCertificateConfig_tags1(rName, domainName, "key2", "value2"),
				Check: resource.ComposeTestCheckFunc(
					testAccCheckCertificateExists(ctx, resourceName, &certificate),
					resource.TestCheckResourceAttr(resourceName, "tags.%", "1"),
					resource.TestCheckResourceAttr(resourceName, "tags.key2", "value2"),
				),
			},
		},
	})
}

func TestAccLightsailCertificate_disappears(t *testing.T) {
	ctx := acctest.Context(t)
	var certificate lightsail.Certificate
	resourceName := "aws_lightsail_certificate.test"
	rName := sdkacctest.RandomWithPrefix(acctest.ResourcePrefix)
	domainName := acctest.ACMCertificateRandomSubDomain(acctest.RandomDomainName())

	testDestroy := func(*terraform.State) error {
		// reach out and DELETE the Certificate
		conn := acctest.Provider.Meta().(*conns.AWSClient).LightsailConn()
		_, err := conn.DeleteCertificateWithContext(ctx, &lightsail.DeleteCertificateInput{
			CertificateName: aws.String(rName),
		})

		if err != nil {
			return fmt.Errorf("error deleting Lightsail Certificate in disappear test")
		}

		// sleep 7 seconds to give it time, so we don't have to poll
		time.Sleep(7 * time.Second)

		return nil
	}

	resource.ParallelTest(t, resource.TestCase{
		PreCheck: func() {
<<<<<<< HEAD
			acctest.PreCheck(ctx, t)
			acctest.PreCheckPartitionHasService(lightsail.EndpointsID, t)
=======
			acctest.PreCheck(t)
			acctest.PreCheckPartitionHasService(t, lightsail.EndpointsID)
>>>>>>> 78d002fe
			testAccPreCheck(ctx, t)
		},
		ErrorCheck:               acctest.ErrorCheck(t, lightsail.EndpointsID),
		ProtoV5ProviderFactories: acctest.ProtoV5ProviderFactories,
		CheckDestroy:             testAccCheckCertificateDestroy(ctx),
		Steps: []resource.TestStep{
			{
				Config: testAccCertificateConfig_basic(rName, domainName),
				Check: resource.ComposeTestCheckFunc(
					testAccCheckCertificateExists(ctx, resourceName, &certificate),
					testDestroy,
				),
				ExpectNonEmptyPlan: true,
			},
		},
	})
}

func testAccCheckCertificateDestroy(ctx context.Context) resource.TestCheckFunc {
	return func(s *terraform.State) error {
		for _, rs := range s.RootModule().Resources {
			if rs.Type != "aws_lightsail_certificate" {
				continue
			}

			conn := acctest.Provider.Meta().(*conns.AWSClient).LightsailConn()

			_, err := tflightsail.FindCertificateByName(ctx, conn, rs.Primary.ID)

			if tfresource.NotFound(err) {
				continue
			}

			if err != nil {
				return err
			}

			return create.Error(names.Lightsail, create.ErrActionCheckingDestroyed, tflightsail.ResCertificate, rs.Primary.ID, errors.New("still exists"))
		}

		return nil
	}
}

func testAccCheckCertificateExists(ctx context.Context, n string, certificate *lightsail.Certificate) resource.TestCheckFunc {
	return func(s *terraform.State) error {
		rs, ok := s.RootModule().Resources[n]
		if !ok {
			return fmt.Errorf("Not found: %s", n)
		}

		if rs.Primary.ID == "" {
			return errors.New("No Certificate ID is set")
		}

		conn := acctest.Provider.Meta().(*conns.AWSClient).LightsailConn()

		respCertificate, err := tflightsail.FindCertificateByName(ctx, conn, rs.Primary.ID)

		if err != nil {
			return err
		}

		if respCertificate == nil {
			return fmt.Errorf("Certificate %q does not exist", rs.Primary.ID)
		}

		*certificate = *respCertificate

		return nil
	}
}

func testAccCertificateConfig_basic(rName string, domainName string) string {
	return fmt.Sprintf(`
resource "aws_lightsail_certificate" "test" {
  name        = %[1]q
  domain_name = %[2]q
}
`, rName, domainName)
}

func testAccCertificateConfig_subjectAlternativeNames(rName string, domainName string, san string) string {
	return fmt.Sprintf(`
resource "aws_lightsail_certificate" "test" {
  name                      = %[1]q
  domain_name               = %[2]q
  subject_alternative_names = [%[3]q]
}
`, rName, domainName, san)
}

func testAccCertificateConfig_tags1(resourceName string, domainName string, tagKey1, tagValue1 string) string {
	return fmt.Sprintf(`
resource "aws_lightsail_certificate" "test" {
  name        = %[1]q
  domain_name = %[2]q
  tags = {
    %[3]q = %[4]q
  }
}
`, resourceName, domainName, tagKey1, tagValue1)
}

func testAccCertificateConfig_tags2(resourceName, domainName string, tagKey1, tagValue1, tagKey2, tagValue2 string) string {
	return fmt.Sprintf(`
resource "aws_lightsail_certificate" "test" {
  name        = %[1]q
  domain_name = %[2]q
  tags = {
    %[3]q = %[4]q
    %[5]q = %[6]q
  }
}
`, resourceName, domainName, tagKey1, tagValue1, tagKey2, tagValue2)
}<|MERGE_RESOLUTION|>--- conflicted
+++ resolved
@@ -30,13 +30,8 @@
 
 	resource.ParallelTest(t, resource.TestCase{
 		PreCheck: func() {
-<<<<<<< HEAD
-			acctest.PreCheck(ctx, t)
-			acctest.PreCheckPartitionHasService(lightsail.EndpointsID, t)
-=======
-			acctest.PreCheck(t)
-			acctest.PreCheckPartitionHasService(t, lightsail.EndpointsID)
->>>>>>> 78d002fe
+			acctest.PreCheck(ctx, t)
+			acctest.PreCheckPartitionHasService(t, lightsail.EndpointsID)
 			testAccPreCheck(ctx, t)
 		},
 		ErrorCheck:               acctest.ErrorCheck(t, lightsail.EndpointsID),
@@ -72,13 +67,8 @@
 
 	resource.ParallelTest(t, resource.TestCase{
 		PreCheck: func() {
-<<<<<<< HEAD
-			acctest.PreCheck(ctx, t)
-			acctest.PreCheckPartitionHasService(lightsail.EndpointsID, t)
-=======
-			acctest.PreCheck(t)
-			acctest.PreCheckPartitionHasService(t, lightsail.EndpointsID)
->>>>>>> 78d002fe
+			acctest.PreCheck(ctx, t)
+			acctest.PreCheckPartitionHasService(t, lightsail.EndpointsID)
 			testAccPreCheck(ctx, t)
 		},
 		ErrorCheck:               acctest.ErrorCheck(t, lightsail.EndpointsID),
@@ -110,13 +100,8 @@
 
 	resource.ParallelTest(t, resource.TestCase{
 		PreCheck: func() {
-<<<<<<< HEAD
-			acctest.PreCheck(ctx, t)
-			acctest.PreCheckPartitionHasService(lightsail.EndpointsID, t)
-=======
-			acctest.PreCheck(t)
-			acctest.PreCheckPartitionHasService(t, lightsail.EndpointsID)
->>>>>>> 78d002fe
+			acctest.PreCheck(ctx, t)
+			acctest.PreCheckPartitionHasService(t, lightsail.EndpointsID)
 			testAccPreCheck(ctx, t)
 		},
 		ErrorCheck:               acctest.ErrorCheck(t, lightsail.EndpointsID),
@@ -150,13 +135,8 @@
 
 	resource.ParallelTest(t, resource.TestCase{
 		PreCheck: func() {
-<<<<<<< HEAD
-			acctest.PreCheck(ctx, t)
-			acctest.PreCheckPartitionHasService(lightsail.EndpointsID, t)
-=======
-			acctest.PreCheck(t)
-			acctest.PreCheckPartitionHasService(t, lightsail.EndpointsID)
->>>>>>> 78d002fe
+			acctest.PreCheck(ctx, t)
+			acctest.PreCheckPartitionHasService(t, lightsail.EndpointsID)
 			testAccPreCheck(ctx, t)
 		},
 		ErrorCheck:               acctest.ErrorCheck(t, lightsail.EndpointsID),
@@ -223,13 +203,8 @@
 
 	resource.ParallelTest(t, resource.TestCase{
 		PreCheck: func() {
-<<<<<<< HEAD
-			acctest.PreCheck(ctx, t)
-			acctest.PreCheckPartitionHasService(lightsail.EndpointsID, t)
-=======
-			acctest.PreCheck(t)
-			acctest.PreCheckPartitionHasService(t, lightsail.EndpointsID)
->>>>>>> 78d002fe
+			acctest.PreCheck(ctx, t)
+			acctest.PreCheckPartitionHasService(t, lightsail.EndpointsID)
 			testAccPreCheck(ctx, t)
 		},
 		ErrorCheck:               acctest.ErrorCheck(t, lightsail.EndpointsID),
