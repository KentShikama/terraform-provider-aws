--- conflicted
+++ resolved
@@ -100,11 +100,8 @@
 	errCodeInvalidTransitGatewayPolicyTableIdNotFound        = "InvalidTransitGatewayPolicyTableId.NotFound"
 	errCodeInvalidTransitGatewayIDNotFound                   = "InvalidTransitGatewayID.NotFound"
 	errCodeInvalidTransitGatewayMulticastDomainIdNotFound    = "InvalidTransitGatewayMulticastDomainId.NotFound"
-<<<<<<< HEAD
 	errCodeInvalidVerifiedAccessGroupIdNotFound              = "InvalidVerifiedAccessGroupId.NotFound"
-=======
 	errCodeInvalidVerifiedAccessInstanceIdNotFound           = "InvalidVerifiedAccessInstanceId.NotFound"
->>>>>>> cb8c8ea0
 	errCodeInvalidVerifiedAccessTrustProviderIdNotFound      = "InvalidVerifiedAccessTrustProviderId.NotFound"
 	errCodeInvalidVolumeNotFound                             = "InvalidVolume.NotFound"
 	errCodeInvalidVPCCIDRBlockAssociationIDNotFound          = "InvalidVpcCidrBlockAssociationID.NotFound"
