package events

import (
	"context"
	"regexp"

	"github.com/aws/aws-sdk-go/aws"
	"github.com/aws/aws-sdk-go/service/eventbridge"
	"github.com/hashicorp/aws-sdk-go-base/v2/awsv1shim/v2/tfawserr"
	"github.com/hashicorp/terraform-plugin-sdk/v2/helper/retry"
	"github.com/hashicorp/terraform-provider-aws/internal/tfresource"
)

func FindConnectionByName(ctx context.Context, conn *eventbridge.EventBridge, name string) (*eventbridge.DescribeConnectionOutput, error) {
	input := &eventbridge.DescribeConnectionInput{
		Name: aws.String(name),
	}

	output, err := conn.DescribeConnectionWithContext(ctx, input)

	if tfawserr.ErrCodeEquals(err, eventbridge.ErrCodeResourceNotFoundException) {
		return nil, &retry.NotFoundError{
			LastError:   err,
			LastRequest: input,
		}
	}

	if err != nil {
		return nil, err
	}

	if output == nil {
		return nil, tfresource.NewEmptyResultError(input)
	}

	return output, nil
}

func FindRuleByEventBusAndRuleNames(ctx context.Context, conn *eventbridge.EventBridge, eventBusName, ruleName string) (*eventbridge.DescribeRuleOutput, error) {
	input := eventbridge.DescribeRuleInput{
		Name: aws.String(ruleName),
	}

	if eventBusName != "" {
		input.EventBusName = aws.String(eventBusName)
	}

	output, err := conn.DescribeRuleWithContext(ctx, &input)

	if tfawserr.ErrCodeEquals(err, eventbridge.ErrCodeResourceNotFoundException) {
		return nil, &retry.NotFoundError{
			LastError:   err,
			LastRequest: input,
		}
	}

	if err != nil {
		return nil, err
	}

	if output == nil {
		return nil, tfresource.NewEmptyResultError(input)
	}

	return output, nil
}

func FindRuleByResourceID(ctx context.Context, conn *eventbridge.EventBridge, id string) (*eventbridge.DescribeRuleOutput, error) {
	eventBusName, ruleName, err := RuleParseResourceID(id)

	if err != nil {
		return nil, err
	}

	return FindRuleByEventBusAndRuleNames(ctx, conn, eventBusName, ruleName)
}

func FindTargetByThreePartKey(ctx context.Context, conn *eventbridge.EventBridge, busName, ruleName, targetID string) (*eventbridge.Target, error) {
	input := &eventbridge.ListTargetsByRuleInput{
		Rule:  aws.String(ruleName),
		Limit: aws.Int64(100), // Set limit to allowed maximum to prevent API throttling
	}

	if busName != "" {
		input.EventBusName = aws.String(busName)
	}

	var output *eventbridge.Target

	err := listTargetsByRulePages(ctx, conn, input, func(page *eventbridge.ListTargetsByRuleOutput, lastPage bool) bool {
		if page == nil {
			return !lastPage
		}

		for _, v := range page.Targets {
			if targetID == aws.StringValue(v.Id) {
				output = v
				return false
			}
		}

		return !lastPage
	})

	if tfawserr.ErrCodeEquals(err, "ValidationException", eventbridge.ErrCodeResourceNotFoundException) || (err != nil && regexp.MustCompile(" not found$").MatchString(err.Error())) {
		return nil, &retry.NotFoundError{
			LastError:   err,
			LastRequest: input,
		}
	}

	if err != nil {
		return nil, err
	}

	if output == nil {
		return nil, &retry.NotFoundError{}
	}
<<<<<<< HEAD
	return result, nil
}

func FindEndpointByName(conn *eventbridge.EventBridge, name string) (*eventbridge.DescribeEndpointOutput, error) {
	input := &eventbridge.DescribeEndpointInput{
		Name: aws.String(name),
	}

	output, err := conn.DescribeEndpoint(input)

	if tfawserr.ErrCodeEquals(err, eventbridge.ErrCodeResourceNotFoundException) {
		return nil, &resource.NotFoundError{
			LastError:   err,
			LastRequest: input,
		}
	}

	if err != nil {
		return nil, err
	}

	if output == nil {
		return nil, &resource.NotFoundError{
			Message:     "Empty result",
			LastRequest: input,
		}
	}
=======
>>>>>>> 1f272fde

	return output, nil
}<|MERGE_RESOLUTION|>--- conflicted
+++ resolved
@@ -116,8 +116,8 @@
 	if output == nil {
 		return nil, &retry.NotFoundError{}
 	}
-<<<<<<< HEAD
-	return result, nil
+
+	return output, nil
 }
 
 func FindEndpointByName(conn *eventbridge.EventBridge, name string) (*eventbridge.DescribeEndpointOutput, error) {
@@ -128,7 +128,7 @@
 	output, err := conn.DescribeEndpoint(input)
 
 	if tfawserr.ErrCodeEquals(err, eventbridge.ErrCodeResourceNotFoundException) {
-		return nil, &resource.NotFoundError{
+		return nil, &retry.NotFoundError{
 			LastError:   err,
 			LastRequest: input,
 		}
@@ -139,13 +139,8 @@
 	}
 
 	if output == nil {
-		return nil, &resource.NotFoundError{
-			Message:     "Empty result",
-			LastRequest: input,
-		}
+		return nil, tfresource.NewEmptyResultError(input)
 	}
-=======
->>>>>>> 1f272fde
 
 	return output, nil
 }