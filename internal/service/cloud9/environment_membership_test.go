package cloud9_test

import (
	"context"
	"fmt"
	"testing"

	"github.com/aws/aws-sdk-go/service/cloud9"
	sdkacctest "github.com/hashicorp/terraform-plugin-sdk/v2/helper/acctest"
	"github.com/hashicorp/terraform-plugin-sdk/v2/helper/resource"
	"github.com/hashicorp/terraform-plugin-sdk/v2/terraform"
	"github.com/hashicorp/terraform-provider-aws/internal/acctest"
	"github.com/hashicorp/terraform-provider-aws/internal/conns"
	tfcloud9 "github.com/hashicorp/terraform-provider-aws/internal/service/cloud9"
	"github.com/hashicorp/terraform-provider-aws/internal/tfresource"
)

func TestAccCloud9EnvironmentMembership_basic(t *testing.T) {
	ctx := acctest.Context(t)
	var conf cloud9.EnvironmentMember

	rName := sdkacctest.RandomWithPrefix(acctest.ResourcePrefix)
	resourceName := "aws_cloud9_environment_membership.test"

	resource.ParallelTest(t, resource.TestCase{
<<<<<<< HEAD
		PreCheck:                 func() { acctest.PreCheck(ctx, t); acctest.PreCheckPartitionHasService(cloud9.EndpointsID, t) },
=======
		PreCheck:                 func() { acctest.PreCheck(t); acctest.PreCheckPartitionHasService(t, cloud9.EndpointsID) },
>>>>>>> 78d002fe
		ErrorCheck:               acctest.ErrorCheck(t, cloud9.EndpointsID),
		ProtoV5ProviderFactories: acctest.ProtoV5ProviderFactories,
		CheckDestroy:             testAccCheckEnvironmentMemberDestroy(ctx),
		Steps: []resource.TestStep{
			{
				Config: testAccEnvironmentMembershipConfig_basic(rName, "read-only"),
				Check: resource.ComposeTestCheckFunc(
					testAccCheckEnvironmentMemberExists(ctx, resourceName, &conf),
					resource.TestCheckResourceAttr(resourceName, "permissions", "read-only"),
					resource.TestCheckResourceAttrPair(resourceName, "user_arn", "aws_iam_user.test", "arn"),
					resource.TestCheckResourceAttrPair(resourceName, "environment_id", "aws_cloud9_environment_ec2.test", "id"),
				),
			},
			{
				ResourceName:      resourceName,
				ImportState:       true,
				ImportStateVerify: true,
			},
			{
				Config: testAccEnvironmentMembershipConfig_basic(rName, "read-write"),
				Check: resource.ComposeTestCheckFunc(
					testAccCheckEnvironmentMemberExists(ctx, resourceName, &conf),
					resource.TestCheckResourceAttr(resourceName, "permissions", "read-write"),
					resource.TestCheckResourceAttrPair(resourceName, "user_arn", "aws_iam_user.test", "arn"),
					resource.TestCheckResourceAttrPair(resourceName, "environment_id", "aws_cloud9_environment_ec2.test", "id"),
				),
			},
		},
	})
}

func TestAccCloud9EnvironmentMembership_disappears(t *testing.T) {
	ctx := acctest.Context(t)
	var conf cloud9.EnvironmentMember

	rName := sdkacctest.RandomWithPrefix(acctest.ResourcePrefix)
	resourceName := "aws_cloud9_environment_membership.test"

	resource.ParallelTest(t, resource.TestCase{
<<<<<<< HEAD
		PreCheck:                 func() { acctest.PreCheck(ctx, t); acctest.PreCheckPartitionHasService(cloud9.EndpointsID, t) },
=======
		PreCheck:                 func() { acctest.PreCheck(t); acctest.PreCheckPartitionHasService(t, cloud9.EndpointsID) },
>>>>>>> 78d002fe
		ErrorCheck:               acctest.ErrorCheck(t, cloud9.EndpointsID),
		ProtoV5ProviderFactories: acctest.ProtoV5ProviderFactories,
		CheckDestroy:             testAccCheckEnvironmentMemberDestroy(ctx),
		Steps: []resource.TestStep{
			{
				Config: testAccEnvironmentMembershipConfig_basic(rName, "read-only"),
				Check: resource.ComposeTestCheckFunc(
					testAccCheckEnvironmentMemberExists(ctx, resourceName, &conf),
					acctest.CheckResourceDisappears(ctx, acctest.Provider, tfcloud9.ResourceEnvironmentMembership(), resourceName),
					acctest.CheckResourceDisappears(ctx, acctest.Provider, tfcloud9.ResourceEnvironmentMembership(), resourceName),
				),
				ExpectNonEmptyPlan: true,
			},
		},
	})
}

func TestAccCloud9EnvironmentMembership_disappears_env(t *testing.T) {
	ctx := acctest.Context(t)
	var conf cloud9.EnvironmentMember

	rName := sdkacctest.RandomWithPrefix(acctest.ResourcePrefix)
	resourceName := "aws_cloud9_environment_membership.test"

	resource.ParallelTest(t, resource.TestCase{
<<<<<<< HEAD
		PreCheck:                 func() { acctest.PreCheck(ctx, t); acctest.PreCheckPartitionHasService(cloud9.EndpointsID, t) },
=======
		PreCheck:                 func() { acctest.PreCheck(t); acctest.PreCheckPartitionHasService(t, cloud9.EndpointsID) },
>>>>>>> 78d002fe
		ErrorCheck:               acctest.ErrorCheck(t, cloud9.EndpointsID),
		ProtoV5ProviderFactories: acctest.ProtoV5ProviderFactories,
		CheckDestroy:             testAccCheckEnvironmentMemberDestroy(ctx),
		Steps: []resource.TestStep{
			{
				Config: testAccEnvironmentMembershipConfig_basic(rName, "read-only"),
				Check: resource.ComposeTestCheckFunc(
					testAccCheckEnvironmentMemberExists(ctx, resourceName, &conf),
					acctest.CheckResourceDisappears(ctx, acctest.Provider, tfcloud9.ResourceEnvironmentEC2(), "aws_cloud9_environment_ec2.test"),
					acctest.CheckResourceDisappears(ctx, acctest.Provider, tfcloud9.ResourceEnvironmentMembership(), resourceName),
				),
				ExpectNonEmptyPlan: true,
			},
		},
	})
}

func testAccCheckEnvironmentMemberExists(ctx context.Context, n string, res *cloud9.EnvironmentMember) resource.TestCheckFunc {
	return func(s *terraform.State) error {
		rs, ok := s.RootModule().Resources[n]
		if !ok {
			return fmt.Errorf("Not found: %s", n)
		}

		if rs.Primary.ID == "" {
			return fmt.Errorf("No Cloud9 Environment Member ID is set")
		}

		conn := acctest.Provider.Meta().(*conns.AWSClient).Cloud9Conn()

		envId, userArn, err := tfcloud9.DecodeEnviornmentMemberId(rs.Primary.ID)
		if err != nil {
			return err
		}

		out, err := tfcloud9.FindEnvironmentMembershipByID(ctx, conn, envId, userArn)
		if err != nil {
			return err
		}

		*res = *out

		return nil
	}
}

func testAccCheckEnvironmentMemberDestroy(ctx context.Context) resource.TestCheckFunc {
	return func(s *terraform.State) error {
		conn := acctest.Provider.Meta().(*conns.AWSClient).Cloud9Conn()

		for _, rs := range s.RootModule().Resources {
			if rs.Type != "aws_cloud9_environment_membership" {
				continue
			}

			envId, userArn, err := tfcloud9.DecodeEnviornmentMemberId(rs.Primary.ID)
			if err != nil {
				return err
			}

			_, err = tfcloud9.FindEnvironmentMembershipByID(ctx, conn, envId, userArn)

			if tfresource.NotFound(err) {
				continue
			}

			if err != nil {
				return err
			}

			return fmt.Errorf("Cloud9 Environment Membership %q still exists.", rs.Primary.ID)
		}
		return nil
	}
}

func testAccEnvironmentMemberBaseConfig(rName string) string {
	return fmt.Sprintf(`
data "aws_availability_zones" "available" {
  # t2.micro instance type is not available in these Availability Zones
  exclude_zone_ids = ["usw2-az4"]
  state            = "available"

  filter {
    name   = "opt-in-status"
    values = ["opt-in-not-required"]
  }
}

resource "aws_vpc" "test" {
  cidr_block = "10.0.0.0/16"

  tags = {
    Name = %[1]q
  }
}

resource "aws_subnet" "test" {
  availability_zone = data.aws_availability_zones.available.names[0]
  cidr_block        = "10.0.0.0/24"
  vpc_id            = aws_vpc.test.id

  tags = {
    Name = %[1]q
  }
}

resource "aws_internet_gateway" "test" {
  vpc_id = aws_vpc.test.id

  tags = {
    Name = %[1]q
  }
}

resource "aws_route" "test" {
  destination_cidr_block = "0.0.0.0/0"
  gateway_id             = aws_internet_gateway.test.id
  route_table_id         = aws_vpc.test.main_route_table_id
}

resource "aws_cloud9_environment_ec2" "test" {
  instance_type = "t2.micro"
  name          = %[1]q
  subnet_id     = aws_subnet.test.id
}
`, rName)
}

func testAccEnvironmentMembershipConfig_basic(rName, permissions string) string {
	return testAccEnvironmentMemberBaseConfig(rName) + fmt.Sprintf(`
resource "aws_iam_user" "test" {
  name = %[1]q
}

resource "aws_cloud9_environment_membership" "test" {
  environment_id = aws_cloud9_environment_ec2.test.id
  permissions    = %[2]q
  user_arn       = aws_iam_user.test.arn
}
`, rName, permissions)
}<|MERGE_RESOLUTION|>--- conflicted
+++ resolved
@@ -23,11 +23,7 @@
 	resourceName := "aws_cloud9_environment_membership.test"
 
 	resource.ParallelTest(t, resource.TestCase{
-<<<<<<< HEAD
-		PreCheck:                 func() { acctest.PreCheck(ctx, t); acctest.PreCheckPartitionHasService(cloud9.EndpointsID, t) },
-=======
-		PreCheck:                 func() { acctest.PreCheck(t); acctest.PreCheckPartitionHasService(t, cloud9.EndpointsID) },
->>>>>>> 78d002fe
+		PreCheck:                 func() { acctest.PreCheck(ctx, t); acctest.PreCheckPartitionHasService(t, cloud9.EndpointsID) },
 		ErrorCheck:               acctest.ErrorCheck(t, cloud9.EndpointsID),
 		ProtoV5ProviderFactories: acctest.ProtoV5ProviderFactories,
 		CheckDestroy:             testAccCheckEnvironmentMemberDestroy(ctx),
@@ -67,11 +63,7 @@
 	resourceName := "aws_cloud9_environment_membership.test"
 
 	resource.ParallelTest(t, resource.TestCase{
-<<<<<<< HEAD
-		PreCheck:                 func() { acctest.PreCheck(ctx, t); acctest.PreCheckPartitionHasService(cloud9.EndpointsID, t) },
-=======
-		PreCheck:                 func() { acctest.PreCheck(t); acctest.PreCheckPartitionHasService(t, cloud9.EndpointsID) },
->>>>>>> 78d002fe
+		PreCheck:                 func() { acctest.PreCheck(ctx, t); acctest.PreCheckPartitionHasService(t, cloud9.EndpointsID) },
 		ErrorCheck:               acctest.ErrorCheck(t, cloud9.EndpointsID),
 		ProtoV5ProviderFactories: acctest.ProtoV5ProviderFactories,
 		CheckDestroy:             testAccCheckEnvironmentMemberDestroy(ctx),
@@ -97,11 +89,7 @@
 	resourceName := "aws_cloud9_environment_membership.test"
 
 	resource.ParallelTest(t, resource.TestCase{
-<<<<<<< HEAD
-		PreCheck:                 func() { acctest.PreCheck(ctx, t); acctest.PreCheckPartitionHasService(cloud9.EndpointsID, t) },
-=======
-		PreCheck:                 func() { acctest.PreCheck(t); acctest.PreCheckPartitionHasService(t, cloud9.EndpointsID) },
->>>>>>> 78d002fe
+		PreCheck:                 func() { acctest.PreCheck(ctx, t); acctest.PreCheckPartitionHasService(t, cloud9.EndpointsID) },
 		ErrorCheck:               acctest.ErrorCheck(t, cloud9.EndpointsID),
 		ProtoV5ProviderFactories: acctest.ProtoV5ProviderFactories,
 		CheckDestroy:             testAccCheckEnvironmentMemberDestroy(ctx),
